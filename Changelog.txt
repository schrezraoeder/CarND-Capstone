Changelog

Initial changes (2017-09-11 by cs4nd13)

Note: this includes a number of performance fixes from
Alexey Makurin, which are in:
https://github.com/amakurin/CarND-Capstone/commit/9809bc60d51c06174f8c8bfe6c40c88ec1c39d50

I'll just mention "Makurin" below

styx/bridge.py:
Check if pose info is identical to previous pose; if it is,
don't send it.  (On my machine, two thirds of the pose locations
sent by the simulator are duplicates of the previous pose, so
filtering out the dups reduces the number of poses sent by
a factor of 3!)
Modify steering, throttle and and brake callbacks so they don't
send error messages if server has not yet been set.

styx/launch/server.launch:
Comment out launch of Udacity simulator, since I launch that 
separately by hand (others may want to comment it back in,
which is fine with me).

styx/server.py:
Makurin performance fix: convert "msgs" from a list (which would
build up a backlog of commands on each topic) to a map
(which retains only the latest command on each topic).

twist_controller/dbw_node.py
Lots of new stuff here.  In some place, I just added logging
statements.  
- In init, set up things that will be used later.  Of note:
I use the provided YawController, but note that I pass it
a steer_ratio 8 times larger than given by Udacity, and I
set max_lat_accel 4 times larger.  The higher max_lat_accel
is needed only if you want to drive at full throttle; if
you use the default value, you won't be able to take sharp
curves at high speed.
- In twist_cmd_cb, take the twist_cmd messages (published by 
waypoint_follower), and extract the yaw information (this 
is waypoint_follower's suggestion of how the yaw should
change in order to follow the waypoints).  Pass the yaw info
through a low-pass filter.  
- In dbw_enabled_cb, set a flag to correspond to the dbw_enabled
status.  It is unclear how this status should be initialized,
since the simulator sends dbw_enabled signals only AFTER the 
simulator is connected, and ONLY WHEN the "Manual" button in the 
simulator is toggled.  When the simulator is first connected,
NO dbw_enabled signal is sent to let us know whether the
simulator is currently in Manual mode or not.
- In current_velocity_cb, calculate some diagnostic info that
is no longer used (so this could probably all be deleted).
- In loop, change the rate from 50 Hz to 10 Hz, per Makurin.
Calculate the steering angle using the provided YawController.
At the moment I use a hard-wired throttle value rather than
controlling the speed correctly; on my machine, a throttle
of 0.5 gives a speed of approx 40 mph.

twist_controller/launch/dbw_sim.launch:
Set output mode to "screen".  This will allow loginfo messages
to be printed to the screen at runtime (Udacity docs claim that
loginfo messages will also be printed to the screen in "log"
mode, but this is not correct).

waypoint_follower/src/pure_pursuit.cpp:
Performance changes suggested by Makurin

waypoint_loader/launch/waypoint_loader.launch
Set output to "screen" mode.  Also, add a parameter,
"yaw_is_in_degrees".  I notice that the provided data file
(wp_yaw_const.txt) gives yaw values in degrees (you can tell
because they are in the range 0 to 360).  But all the code
provided by Udacity assumes that the yaws in this file are 
given in radians.  This parameter will be used to notify
waypoint_loader.py that it needs to do a degrees-to-radians
conversion.  Long after making this fix, I did some tests and
discovered that it doesn't really matter if the yaws are incorrect,
in terms of how the system performs.  

waypoint_loader/waypoint_loader.py:
Check and use yaw_is_in_degrees parameter.  Remove unneeded call 
to rospy.spin.  Make performance fix suggested by Makurin:
change publication rate from 40 Hz to 1 Hz.  In fact, the waypoints
only need to be published once; no need to keep sending the same
10,000 waypoints, over and over, to waypoint_updater.  I understand
from the Slack channel that this single change (40 Hz to 1 Hz) made a 
huge difference in performance.

waypoint_updater/launch/waypoint_updater.launch:
Set output mode to "screen".

waypoint_updater/waypoint_updater.py:
Lots of changes.  The main task of waypoint_updater is to
store a copy of the waypoints, and then every time the pose
changes, publish a list of the 200 waypoints that are just
ahead of the car.  So in principle, every time we get a new
pose, we need to search through all 10,000 waypoints to find
the nearest one.  But in practice, the car doesn't move too
far between pose messages, so we really only need to search
waypoints near the waypoint found in the previous call.

How to run:

(These instructions are similar to, but slightly different from,
the generic Udacity instructions in CarND-Capstone/README.md)

Clone the repository 
cd to the repository directory (CarND-Capstone)

If you haven't already done so, pip install -r requirements.txt

cd ros/src

rm CMakefile.txt (if there is one)
catkin_init_workspace

(the previous two steps are not in the generic Udacity README.md
file, but you need them for my version of the repository)

cd ..

(you should now be in the CarND-Capstone/ros directory)

catkin_make

If no errors, then

source devel/setup.bash
roslaunch launch/styx.launch

Start your simulator (it will NOT start automatically), 
and MAKE SURE to uncheck the "Manual" box!

More changes (2017-09-11 by cs4nd13, tagged cs_v1.0)

Modified dbw_node.py to remove the "steering angle" message.

Changes (2017-09-20 by cs4nd13, tagged cs_v1.1)

Merged in Udacity's latest changes.  Took Udacity's version
(completely replacing my own) for waypoint_loader.py and
waypoint_loader.launch, because Udacity fixed the problem
in the wp_yaw_const.txt. 

Modified dbw_node.py to remove the multiplier I had put on 
steer_ratio, because Udacity has fixed dbw_sim.launch to
have the correct value.

Changes (2017-09-20 by cs4nd13, tagged cs_v1.2)

Added some efficiency fixes that I've been working on.

server.py: send a dbw_enabled message when the connections
is first made, so that we know the initial status of dbw.
Also: Experiments showed that on my machine, at least,
the simulator's throttle was sporadically going to zero 
(as shown by "control" messages, as well as by fluctuating 
AccN values in the simulator).  The fix is to send the 
simulator all 3 control messages at once, with throttle 
as the third.

styx server.launch: Send output to screen.

dbw_node.py: Increase max_lat_accel into YawController so 
that we can take curves better at high speed.  Also, 
experiments showed that at high speed, the steering_ratio
needs to be multiplied by 1.2.  This doesn't seem to cause
any problems at low speed.

pure_pursuit_core.cpp: Turn a warning into an error message, 
so that it is more visible.

waypoint_updater.py: At the end of the track, provide waypoints 
from the beginning of the track to complete the loop.  Changed 
some parameters to allow high-speed driving.

Changes (2017-09-24 by ortizjuan2)

dbw_node.py: fixed bug in setting DBWNode.dbw.  Added PID module
to control car's velocity, based on velocity suggestions from
the twist_cmd topic.

Changes (2017-09-24 and 2017-09-25 by cs4nd13)

tl_detector.py: Fixed process_traffic_lights to correctly
handle the case where the car is past the last traffic light
on the track; now looks ahead, past the loop, to the first
traffic light.

waypoint_updater.py: Added new topic, /tl_distance, which provides
the distance to the next red light stop line, in meters.  If no red 
light is detected ahead, then returns -1.0.  This topic is published
at the same frequency as images are received from the car.

Changes (2017-09-24 and 2017-09-27 by calvenn)

tl_detector.py: Comment out line 477 state = light.state. 

tl_cnn.py: add cv2.resize the input image size from 
800x600 to 400x300.  Process image once for every 15 images 
pass by and still can produce tl_distance. 

waypoint_updater.py add dist filter if dist <50: 
self.tl_distance_pub.publish(dist)

Changes (2017-09-27 by cs4nd13)

ros/launch/styx_fast_tl.launch: this is a launch file with 
the traffic_light_algorithm parameter set to 0 so that the 
simulator's traffic-light-state detection is used, instead of 
an image processing algorithm, to determine the traffic light state

tl_detector.py: Moved Calvenn's image processing algorithm out
of this file into files in the sub-directory light_classification_ct.
Imported that sub-directory.
Added a parameter, self.algorithm, which determines which image-processing
algorithm will be called.  So far there are only two choices: 0 means
that the traffic-light-state information from the simulator will be
used; 1 means that Calvenn's algorithm will be used.
Added a parameter, self.max_tl_distance.  If the car is more than this
distance from the next light, do not call the image-processing
algorithm.
Note that important parameters such as algorithm, max_tl_distance, and
skip-frame count, are all set in tl_detector.py, in TLDetector.__init__ .
The algorithm can also be set in the ROS parameter traffic_light_algorithm.

light_classification_ct directory: Moved Calvenn's code and data here.
tl_cnn.py: Changed file paths to point to the new locations of the data.  
Moved frame-skipping logic from here to tl_classifier.py.
tl_classifier.py: Moved Calvenn's code, formerly in tl_detector.py,
to here.  Moved frame-skipping logic to here.

waypoint_updater.py: Undid Calvenn's change, since the max_tl_distance
logic in tl_detector.py handles this now.

Changes (2017-09-29 by cs4nd13)

Merged in latest changes from the Udacity upstream repository.  
The main changes affecting us:

Various unit-conversion bugs in waypoint_loader.py have been fixed.
The units are a bit confusing, because the launch file gives the
desired velocity in km per hour, the simulator displays velocity in 
miles per hour, and internally the code uses meters per second.

requirements.txt has been updated to require version 1.0.0 of
tensorflow.  (Udacity's change actually has a typo, so I have
incorporated a fix from a pull request that Udacity hasn't yet
acted on).

<<<<<<< HEAD
Changes (2017-10-01 by cs4nd13)

Merged in Christian's changes:
This classifier is activated when traffic_light_algorithm is set to 2.
More details of this classifier can be found in the repo:
https://github.com/neocsr/traffic-light-detection

Created ros/launch/styx_csr.launch to launch using this algorithm.
=======
Changes (2017-09-29 by cs4nd13)

Publish distance to next light, even if not red

tl_detector.py: Modified value published in topic /traffic_waypoint.
If wp (the published value) is > 0, then wp is the waypoint of the
next red light.  If wp < 0, then abs(wp) is the waypoint of the next
light, but the next light is not red (or its state is unknown).

waypoint_updater.py: Modified value published in topic /tl_distance.
If tld (the published value) is > 0, then tld is the distance in
meters to the next light, and the next light is red.  If tld < 0,
then abs(tld) is the distance to the next light, and the next
light is not red (or its state is unknown).
>>>>>>> 5bf7d374
<|MERGE_RESOLUTION|>--- conflicted
+++ resolved
@@ -249,16 +249,6 @@
 incorporated a fix from a pull request that Udacity hasn't yet
 acted on).
 
-<<<<<<< HEAD
-Changes (2017-10-01 by cs4nd13)
-
-Merged in Christian's changes:
-This classifier is activated when traffic_light_algorithm is set to 2.
-More details of this classifier can be found in the repo:
-https://github.com/neocsr/traffic-light-detection
-
-Created ros/launch/styx_csr.launch to launch using this algorithm.
-=======
 Changes (2017-09-29 by cs4nd13)
 
 Publish distance to next light, even if not red
@@ -273,4 +263,12 @@
 meters to the next light, and the next light is red.  If tld < 0,
 then abs(tld) is the distance to the next light, and the next
 light is not red (or its state is unknown).
->>>>>>> 5bf7d374
+
+Changes (2017-10-01 by cs4nd13)
+
+Merged in Christian's changes:
+This classifier is activated when traffic_light_algorithm is set to 2.
+More details of this classifier can be found in the repo:
+https://github.com/neocsr/traffic-light-detection
+
+Created ros/launch/styx_csr.launch to launch using this algorithm.
#!/usr/bin/env python

import rospy
from std_msgs.msg import Bool
from dbw_mkz_msgs.msg import ThrottleCmd, SteeringCmd, BrakeCmd, SteeringReport
from geometry_msgs.msg import TwistStamped
import math

from twist_controller import Controller
from yaw_controller import YawController
from lowpass import LowPassFilter

'''
You can build this node only after you have built (or partially built) the `waypoint_updater` node.

You will subscribe to `/twist_cmd` message which provides the proposed linear and angular velocities.
You can subscribe to any other message that you find important or refer to the document for list
of messages subscribed to by the reference implementation of this node.

One thing to keep in mind while building this node and the `twist_controller` class is the status
of `dbw_enabled`. While in the simulator, its enabled all the time, in the real car, that will
not be the case. This may cause your PID controller to accumulate error because the car could
temporarily be driven by a human instead of your controller.

We have provided two launch files with this node. Vehicle specific values (like vehicle_mass,
wheel_base) etc should not be altered in these files.

We have also provided some reference implementations for PID controller and other utility classes.
You are free to use them or build your own.

Once you have the proposed throttle, brake, and steer values, publish it on the various publishers
that we have created in the `__init__` function.

'''
def twist_to_xyy(msg):
    x = msg.twist.linear.x
    y = msg.twist.linear.y
    yaw = msg.twist.angular.z
    return(x,y,yaw)


class DBWNode(object):
    def __init__(self):
        rospy.init_node('dbw_node')
        rospy.loginfo("initing dbw_node")

        vehicle_mass = rospy.get_param('~vehicle_mass', 1736.35)
        fuel_capacity = rospy.get_param('~fuel_capacity', 13.5)
        brake_deadband = rospy.get_param('~brake_deadband', .1)
        decel_limit = rospy.get_param('~decel_limit', -5)
        accel_limit = rospy.get_param('~accel_limit', 1.)
        wheel_radius = rospy.get_param('~wheel_radius', 0.2413)
        wheel_base = rospy.get_param('~wheel_base', 2.8498)
        steer_ratio = rospy.get_param('~steer_ratio', 14.8)
        max_lat_accel = rospy.get_param('~max_lat_accel', 3.)
        max_steer_angle = rospy.get_param('~max_steer_angle', 8.)

        self.steer_pub = rospy.Publisher('/vehicle/steering_cmd',
                                         SteeringCmd, queue_size=1)
        self.throttle_pub = rospy.Publisher('/vehicle/throttle_cmd',
                                            ThrottleCmd, queue_size=1)
        self.brake_pub = rospy.Publisher('/vehicle/brake_cmd',
                                         BrakeCmd, queue_size=1)

        # TODO: Create `TwistController` object
        # self.controller = TwistController(<Arguments you wish to provide>)

        # TODO: Subscribe to all the topics you need to
        rospy.Subscriber('/twist_cmd', TwistStamped, self.twist_cmd_cb)
        rospy.Subscriber('/vehicle/dbw_enabled', Bool, self.dbw_enabled_cb)
        rospy.Subscriber('/current_velocity', TwistStamped, self.current_velocity_cb)

        self.dbw = False
        # self.filtered_angular_velocity = 0.
        # self.filtered_velocity = 0.
        # self.filtered_twist_yaw = 0.
        self.angular_velocity_filter = LowPassFilter(.90, 1)
        self.velocity_filter = LowPassFilter(.90, 1)
        self.twist_yaw_filter = LowPassFilter(.96, 1)
        min_speed = .1
<<<<<<< HEAD
        self.yaw_controller = YawController(wheel_base, steer_ratio, min_speed, 4*max_lat_accel, max_steer_angle)
=======
        self.yaw_controller = YawController(wheel_base, 8*steer_ratio, min_speed, 8*max_lat_accel, max_steer_angle)
>>>>>>> df404274

        self.loop()

    '''
    /twist_cmd
    Type: geometry_msgs/TwistStamped
    geometry_msgs/TwistStampedstd_msgs/Header header
      uint32 seq
      time stamp
      string frame_id
    geometry_msgs/Twist twist
      geometry_msgs/Vector3 linear
        float64 x
        float64 y
        float64 z
      geometry_msgs/Vector3 angular
        float64 x
        float64 y
        float64 z
    '''



    def twist_cmd_cb(self, msg):
        seq = msg.header.seq
        (x, y, yaw) = twist_to_xyy(msg)
        # rospy.loginfo("twist_cmd_cb %d", seq)
        self.twist_yaw_filter.filt(yaw)
        if msg.header.seq%5 == 0:
            ts = msg.header.stamp.secs + 1.e-9*msg.header.stamp.nsecs
            # rospy.loginfo("tcc %d %f %f  %f %f", seq, ts, x, yaw, self.twist_yaw_filter.get())
        pass

    '''
    /vehicle/dbw_enabled
    Type: std_msgs/Bool
    '''
    def dbw_enabled_cb(self, msg):
        rospy.loginfo("dbw_enabled_cb %s", msg)
        self.dbw = msg

    '''
    /current_velocity
    Type: geometry_msgs/TwistStamped
    '''
    def current_velocity_cb(self, msg):
        seq = msg.header.seq
        (x, y, yaw) = twist_to_xyy(msg)
        # rospy.loginfo("current_velocity_cb %i", seq)
        # factor = .90
        # if yaw != 0.:
        # self.filtered_angular_velocity = factor*self.filtered_angular_velocity + (1-factor)*yaw
        # self.filtered_velocity = factor*self.filtered_velocity + (1-factor)*x
        self.angular_velocity_filter.filt(yaw)
        self.velocity_filter.filt(x)

        if msg.header.seq%5 == 0:
            ts = msg.header.stamp.secs + 1.e-9*msg.header.stamp.nsecs
            # ts seems to always be 0.
            yaw_per_meter = self.angular_velocity_filter.get()/self.velocity_filter.get()
            # rospy.loginfo("cv %d  %f %f  %f %f  %f", seq, self.velocity_filter.get(), x, self.angular_velocity_filter.get(), yaw, yaw_per_meter)
        pass


    def loop(self):
        # rate = rospy.Rate(50) # 50Hz
        rate = rospy.Rate(10) # 10Hz
        while not rospy.is_shutdown():
            # TODO: Get predicted throttle, brake, and steering using `twist_controller`
            # You should only publish the control commands if dbw is enabled
            # throttle, brake, steering = self.controller.control(<proposed linear velocity>,
            #                                                     <proposed angular velocity>,
            #                                                     <current linear velocity>,
            #                                                     <dbw status>,
            #                                                     <any other argument you need>)
            # if <dbw is enabled>:
            #   self.publish(throttle, brake, steer)
            twist = self.twist_yaw_filter.get()
            # twist *= 8.
            steer = self.yaw_controller.get_steering(self.velocity_filter.get(), twist, self.velocity_filter.get())
            # rospy.loginfo("steering angle %f (twist %f)", steer, twist)
            # throttle is 0.5, which runs the car at about 40 mph.
            # throttle of 0.98 will run the car at about 90 mph.
            self.publish(0.98,0.,steer)
            rate.sleep()

    def publish(self, throttle, brake, steer):
        tcmd = ThrottleCmd()
        tcmd.enable = True
        tcmd.pedal_cmd_type = ThrottleCmd.CMD_PERCENT
        tcmd.pedal_cmd = throttle
        self.throttle_pub.publish(tcmd)

        scmd = SteeringCmd()
        scmd.enable = True
        scmd.steering_wheel_angle_cmd = steer
        self.steer_pub.publish(scmd)

        bcmd = BrakeCmd()
        bcmd.enable = True
        bcmd.pedal_cmd_type = BrakeCmd.CMD_TORQUE
        bcmd.pedal_cmd = brake
        self.brake_pub.publish(bcmd)


if __name__ == '__main__':
    DBWNode()<|MERGE_RESOLUTION|>--- conflicted
+++ resolved
@@ -71,18 +71,13 @@
         rospy.Subscriber('/current_velocity', TwistStamped, self.current_velocity_cb)
 
         self.dbw = False
-        # self.filtered_angular_velocity = 0.
-        # self.filtered_velocity = 0.
-        # self.filtered_twist_yaw = 0.
         self.angular_velocity_filter = LowPassFilter(.90, 1)
         self.velocity_filter = LowPassFilter(.90, 1)
         self.twist_yaw_filter = LowPassFilter(.96, 1)
         min_speed = .1
-<<<<<<< HEAD
-        self.yaw_controller = YawController(wheel_base, steer_ratio, min_speed, 4*max_lat_accel, max_steer_angle)
-=======
-        self.yaw_controller = YawController(wheel_base, 8*steer_ratio, min_speed, 8*max_lat_accel, max_steer_angle)
->>>>>>> df404274
+        # At high speeds, a multiple of 1.2 seems to work a bit
+        # better than 1.0
+        self.yaw_controller = YawController(wheel_base, 1.2*steer_ratio, min_speed, 8*max_lat_accel, max_steer_angle)
 
         self.loop()
 
@@ -161,12 +156,11 @@
             # if <dbw is enabled>:
             #   self.publish(throttle, brake, steer)
             twist = self.twist_yaw_filter.get()
-            # twist *= 8.
             steer = self.yaw_controller.get_steering(self.velocity_filter.get(), twist, self.velocity_filter.get())
             # rospy.loginfo("steering angle %f (twist %f)", steer, twist)
-            # throttle is 0.5, which runs the car at about 40 mph.
-            # throttle of 0.98 will run the car at about 90 mph.
-            self.publish(0.98,0.,steer)
+            # throttle is 0.35, which runs the car at about 40 mph.
+            # throttle of 0.98 will run the car at about 115 mph.
+            self.publish(0.35,0.,steer)
             rate.sleep()
 
     def publish(self, throttle, brake, steer):

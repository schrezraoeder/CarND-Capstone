--- conflicted
+++ resolved
@@ -1,13 +1,7 @@
 <?xml version="1.0"?>
 <launch>
-<<<<<<< HEAD
-    <node pkg="waypoint_loader" type="waypoint_loader.py" name="waypoint_loader" output="screen">
-        <param name="path" value="$(find styx)../../../data/wp_yaw_const.txt" />
-=======
     <node pkg="waypoint_loader" type="waypoint_loader.py" name="waypoint_loader">
         <param name="path" value="$(find styx)../../../data/wp_yaw_const.csv" />
->>>>>>> 729daeda
         <param name="velocity" value="40" />
-        <param name="yaw_is_in_degrees" value="true" />
     </node>
 </launch>
#!/usr/bin/env python

import os
import csv
import math

from geometry_msgs.msg import Quaternion

from styx_msgs.msg import Lane, Waypoint

import tf
import rospy

CSV_HEADER = ['x', 'y', 'z', 'yaw']
MAX_DECEL = 1.0


class WaypointLoader(object):

    def __init__(self):
        rospy.init_node('waypoint_loader', log_level=rospy.DEBUG)

        self.pub = rospy.Publisher('/base_waypoints', Lane, queue_size=1, latch=True)

<<<<<<< HEAD
        self.velocity = rospy.get_param('velocity')
=======
        self.velocity = self.kmph2mps(rospy.get_param('~velocity'))
>>>>>>> 5bf7d374
        self.new_waypoint_loader(rospy.get_param('~path'))
        rospy.spin()

    def new_waypoint_loader(self, path):
        if os.path.isfile(path):
            waypoints = self.load_waypoints(path)
            self.publish(waypoints)
            rospy.loginfo('Waypoint Loded')
        else:
            rospy.logerr('%s is not a file', path)

    def quaternion_from_yaw(self, yaw):
        return tf.transformations.quaternion_from_euler(0., 0., yaw)

    def kmph2mps(self, velocity_kmph):
        return (velocity_kmph * 1000.) / (60. * 60.)

    def load_waypoints(self, fname):
        waypoints = []
        with open(fname) as wfile:
            reader = csv.DictReader(wfile, CSV_HEADER)
            for wp in reader:
                p = Waypoint()
                p.pose.pose.position.x = float(wp['x'])
                p.pose.pose.position.y = float(wp['y'])
                p.pose.pose.position.z = float(wp['z'])
                q = self.quaternion_from_yaw(float(wp['yaw']))
                p.pose.pose.orientation = Quaternion(*q)
                p.twist.twist.linear.x = float(self.velocity)

                waypoints.append(p)
        return self.decelerate(waypoints)

    def distance(self, p1, p2):
        x, y, z = p1.x - p2.x, p1.y - p2.y, p1.z - p2.z
        return math.sqrt(x*x + y*y + z*z)

    def decelerate(self, waypoints):
        last = waypoints[-1]
        last.twist.twist.linear.x = 0.
        for wp in waypoints[:-1][::-1]:
            dist = self.distance(wp.pose.pose.position, last.pose.pose.position)
            vel = math.sqrt(2 * MAX_DECEL * dist)
            if vel < 1.:
                vel = 0.
            wp.twist.twist.linear.x = min(vel, wp.twist.twist.linear.x)
        return waypoints

    def publish(self, waypoints):
        lane = Lane()
        lane.header.frame_id = '/world'
        lane.header.stamp = rospy.Time(0)
        lane.waypoints = waypoints
        self.pub.publish(lane)


if __name__ == '__main__':
    try:
        WaypointLoader()
    except rospy.ROSInterruptException:
        rospy.logerr('Could not start waypoint node.')<|MERGE_RESOLUTION|>--- conflicted
+++ resolved
@@ -22,11 +22,7 @@
 
         self.pub = rospy.Publisher('/base_waypoints', Lane, queue_size=1, latch=True)
 
-<<<<<<< HEAD
-        self.velocity = rospy.get_param('velocity')
-=======
         self.velocity = self.kmph2mps(rospy.get_param('~velocity'))
->>>>>>> 5bf7d374
         self.new_waypoint_loader(rospy.get_param('~path'))
         rospy.spin()
 
